--- conflicted
+++ resolved
@@ -3,12 +3,7 @@
 # This source code is licensed under the MIT license found in the
 # LICENSE file in the root directory of this source tree.
 
-<<<<<<< HEAD
 from .dictionary import Dictionary, TruncatedDictionary, CharNgramDictionary
-from .masked_lm_dictionary import BertDictionary, MaskedLMDictionary
-=======
-from .dictionary import Dictionary, TruncatedDictionary
->>>>>>> 20dfba73
 
 from .fairseq_dataset import FairseqDataset
 
