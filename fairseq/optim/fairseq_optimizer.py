# Copyright (c) Facebook, Inc. and its affiliates.
#
# This source code is licensed under the MIT license found in the
# LICENSE file in the root directory of this source tree.

import math

import torch
import numpy as np

class FairseqOptimizer(object):

    def __init__(self, args):
        super().__init__()
        self.args = args
        self.lan_probs = None

    @staticmethod
    def add_args(parser):
        """Add optimizer-specific arguments to the parser."""
        pass

    @property
    def optimizer(self):
        """Return a torch.optim.optimizer.Optimizer instance."""
        if not hasattr(self, '_optimizer'):
            raise NotImplementedError
        if not isinstance(self._optimizer, torch.optim.Optimizer):
            raise ValueError('_optimizer must be an instance of torch.optim.Optimizer')
        return self._optimizer

    @property
    def optimizer_config(self):
        """
        Return a kwarg dictionary that will be used to override optimizer
        args stored in checkpoints. This allows us to load a checkpoint and
        resume training using a different set of optimizer args, e.g., with a
        different learning rate.
        """
        raise NotImplementedError

    @property
    def params(self):
        """Return an iterable of the parameters held by the optimizer."""
        for param_group in self.optimizer.param_groups:
            for p in param_group['params']:
                yield p

    def init_lan_sim(self, lan_probs):
        self.lan_probs = lan_probs
        for group in self.optimizer.param_groups:
            for p in group["params"]:
<<<<<<< HEAD
                #if p.grad is None: continue
                if p.numel() < 10: continue
=======
                if p.grad is None: continue
>>>>>>> bd51dc17
                state = self.optimizer.state[p]
                state['lan_probs'] = np.array([1./prob for prob in lan_probs])
                state['lan_probs'] = state['lan_probs'] / np.sum(state['lan_probs'])
                #state['lan_probs'] = np.array([1./len(lan_probs) for i in lan_probs])
                #state['lan_probs'] = np.array([1.0 for i in range(len(lan_probs))])
                state['lan_sim'] = np.array([1./len(lan_probs) for i in lan_probs])
                #state['normed_lan_probs'] = [1. for _ in range(len(lan_probs))]
                state['normed_lan_probs'] = state['lan_probs'] * len(state['lan_probs'])

    def save_grad_sim_for_id(self, i):
        print("save grad_sim")
        for group in self.optimizer.param_groups:
            for p in group["params"]:
                #if p.grad is None: continue
                state = self.optimizer.state[p]
                if "lan_sim" not in state: continue 

                cosine_prod = (state['dev_grad'] * p.grad.data).sum().item()
                cosine_norm = p.grad.data.norm(2) ** 2
                dev_cosine_norm = state['dev_grad'].norm(2) ** 2
                cosine_sim = cosine_prod / ((cosine_norm*dev_cosine_norm)**0.5 + 1e-10)
                #if grad_sim == "cosine":
                #    cosine_sim = cosine_prod / ((cosine_norm*dev_cosine_norm)**0.5 + 1e-10)
                #elif grad_sim == "dot_prod":
                #    cosine_sim = cosine_prod
                state['lan_sim'][i] = cosine_sim.item()
                print(state['lan_sim'][i])

    def update_lan_probs(self):
        num_param = 0
        acc_probs = []
        print("update lan probs")
        for group in self.optimizer.param_groups:
            for p in group["params"]:
                #if p.grad is None: continue
                state = self.optimizer.state[p]
                if "lan_probs" not in state: continue 
                num_param += 1
                s = 0
                if len(acc_probs) == 0:
                    acc_probs = [0. for _ in range(len(state['lan_probs']))]
                for _ in range(self.args.data_actor_optim_step):
                    log_lan_probs = np.log(state['lan_probs'] + 1e-10)

                    weighted_r = state['lan_sim'] * state['lan_probs']
                    grad = state['lan_sim'] - np.sum(weighted_r)

                    log_lan_probs += grad * self.args.data_actor_lr[0]
                    #state['lan_probs'] = np.exp(log_lan_probs)
                    ex = np.exp(log_lan_probs - np.max(log_lan_probs))
                    state['lan_probs'] = ex / ex.sum()

                for i in range(len(state['lan_sim'])):
                    acc_probs[i] += state['lan_probs'][i]

                #for i in range(len(state['lan_sim'])):
                #    if len(acc_probs) <= i: acc_probs.append(0.)
                #    state['lan_probs'][i] += state['lan_sim'][i]*self.args.data_actor_lr[0]
                #    state['lan_probs'][i] = max(state['lan_probs'][i], 0.5)
                #    state['lan_probs'][i] = min(state['lan_probs'][i], 1.5)
                #    s += state['lan_probs'][i]
                #for i in range(len(state['lan_sim'])):
                #    state['lan_probs'][i] /= s
                #    acc_probs[i] += state['lan_probs'][i]
        for group in self.optimizer.param_groups:
            for p in group["params"]:
                #if p.grad is None: continue
                state = self.optimizer.state[p]
                if "lan_probs" not in state: continue 
                state['normed_lan_probs'] = state["lan_probs"] * len(state['lan_sim'])
<<<<<<< HEAD
                mask = state['normed_lan_probs'] < 1.
                state['normed_lan_probs'][mask] = 1.
=======
                print(state['normed_lan_probs'])
>>>>>>> bd51dc17
                #for i in range(len(state['lan_sim'])):
                #   state['normed_lan_probs'][i] = state["lan_probs"][i] * num_param /acc_probs[i]
                print(state['normed_lan_probs'])

    def multiply_grad(self, i):
        for group in self.optimizer.param_groups:
            for p in group["params"]:
                if p.grad is None: continue
                state = self.optimizer.state[p]
                if 'normed_lan_probs' not in state: return
                p.grad *= state['normed_lan_probs'][i]
                #if 'lan_probs' not in state: return
                #p.grad *= state['lan_probs'][i]

    def aggregate_lan_probs(self):
        probs = []
        for group in self.optimizer.param_groups:
            for p in group["params"]:
                #if p.grad is None: continue
                state = self.optimizer.state[p]
                if not 'lan_probs' in state: continue
                probs.append(state['lan_probs'])
        probs = np.sum(np.array(probs), axis=0)
        probs = probs / np.sum(probs)
        return probs


    def save_dev_grad_multi(self, utility='ave', extras=None):
        """Save dev set gradient"""
        for group in self.optimizer.param_groups:
            for p in group["params"]:
                if p.grad is None: continue
                state = self.optimizer.state[p]
                if utility == 'ave':
                    if extras == True:
                        state['dev_grad'] = p.grad.data.clone()
                    else:
                        state['dev_grad'] += p.grad.data.clone()

    def multi_dev_grad_finalize(self, utility='ave', extras=None):
        for group in self.optimizer.param_groups:
            for p in group["params"]:
                if p.grad is None: continue
                state = self.optimizer.state[p]
                if utility == 'ave':
                    state['dev_grad'].div_(extras)
    
    def save_train_grad_id(self, i):
        """Save train set gradient"""
        for group in self.optimizer.param_groups:
            for p in group["params"]:
                if p.grad is None: continue
                state = self.optimizer.state[p]
                if 'train_grad' not in state:
                    state['train_grad'] = [None for _ in range(len(self.args.lang_pairs))]
                if 'last_grad' not in state: state['last_grad'] = 0.
                if state['train_grad'][i] is None:
                    #state['train_grad'][i] = p.grad.data.clone() - state['last_grad']
                    state['train_grad'][i] = p.grad.data.clone()
                else:
                    #state['train_grad'][i] = p.grad.data.clone()
                    #state['train_grad'][i] = self.args.a1*p.grad.data + self.args.a0*state['train_grad'][i]
                    state['train_grad'][i] = p.grad.data.clone() + state['train_grad'][i]
                #state['last_grad'] = p.grad.data.clone()
                p.grad = None

    def get_grad_sim_id(self, i, grad_sim='cosine', src_idx=None):
        """Get gradient similarity with dev set gradient"""
        cosine_prod, cosine_norm, dev_cosine_norm = 0, 0, 0
        for group in self.optimizer.param_groups:
            for p in group["params"]:
                if p.grad is None: continue
                state = self.optimizer.state[p]
                if src_idx is not None:
                    grad = state['train_grad'][src_idx]
                else:
                    grad = p.grad
                cosine_prod += (state['train_grad'][i] * grad.data).sum().item()
                cosine_norm += grad.data.norm(2) ** 2
                dev_cosine_norm += state['train_grad'][i].norm(2) ** 2
        if grad_sim == "cosine":
            cosine_sim = cosine_prod / ((cosine_norm*dev_cosine_norm)**0.5 + 1e-10)
            return cosine_sim.item(), cosine_norm, dev_cosine_norm
        elif grad_sim == "dot_prod":
            cosine_sim = cosine_prod 
            return cosine_sim, cosine_norm, dev_cosine_norm

    def save_train_grad(self):
        """Save train set gradient"""
        for group in self.optimizer.param_groups:
            for p in group["params"]:
                if p.grad is None: continue
                state = self.optimizer.state[p]
                state['dev_grad'] = p.grad.data.clone() - state['dev_grad']
 
    def save_proj_grad_id(self, i):
        """Save train set gradient"""
        for group in self.optimizer.param_groups:
            for p in group["params"]:
                if p.grad is None: continue
                state = self.optimizer.state[p]
                if 'train_grad' not in state:
                    state['train_grad'] = [None for _ in range(len(self.args.lang_pairs))]
                state['train_grad'][i] = p.grad.data.clone()

    def reset_train_grad_id(self, i):
        for group in self.optimizer.param_groups:
            for p in group["params"]:
                if p.grad is None: continue
                state = self.optimizer.state[p]
                state['train_grad'] = [None for _ in range(len(self.args.lang_pairs))]
                state['last_grad'] = 0.


    def proj_grad_id(self, i, src_idx=None):
        for group in self.optimizer.param_groups:
           for p in group["params"]:
               if p.grad is None: continue
               state = self.optimizer.state[p]
               if state['train_grad'][i] is None: 
                   return
               elif src_idx is not None and state['train_grad'][src_idx] is None:
                   return
               else:
                   break
        if self.args.paramwise_proj_grad:
            for group in self.optimizer.param_groups:
               for p in group["params"]:
                   if p.grad is None: continue
                   state = self.optimizer.state[p]
                   if src_idx is not None:
                       grad = state['train_grad'][src_idx]
                   else:
                       grad = p.grad
                   cosine_prod = (state['train_grad'][i] * grad.data).sum().item()
                   if cosine_prod > 0: continue
                   if self.args.grad_sim == "cosine":
                       cosine_norm = grad.data.norm(2) * state['train_grad'][i].norm(2)
                       cosine_sim = cosine_prod / (cosine_norm**0.5+1e-10)
                   else:
                       cosine_sim = cosine_prod / (state['train_grad'][i].norm(2)+1e-10)
                   grad = grad - cosine_sim * state['train_grad'][i] 
        else:
            if self.args.proj_grad_sim == "cosine":
                cosine_sim, consine_norm, dev_cosine_norm = self.get_grad_sim_id(i, self.args.proj_grad_sim, src_idx)
                if cosine_sim > 0: return
            elif self.args.proj_grad_sim == "dot_prod":
                dot_prod, consine_norm, dev_cosine_norm = self.get_grad_sim_id(i, self.args.proj_grad_sim, src_idx)
                if dot_prod > 0: return
                cosine_sim = dot_prod / (dev_cosine_norm+1e-10)
            for group in self.optimizer.param_groups:
               for p in group["params"]:
                   if p.grad is None: continue
                   state = self.optimizer.state[p]
                   if src_idx is not None:
                       grad = state['train_grad'][src_idx]
                   else:
                       grad = p.grad
                   grad = grad - cosine_sim * state['train_grad'][i] 
    
    def combine_proj_grad(self):
        for group in self.optimizer.param_groups:
           for p in group["params"]:
               if p.grad is None: continue
               state = self.optimizer.state[p]
               p.grad = None
               for g in state['train_grad']:
                   if g is not None:
                       if p.grad is None:
                           p.grad = g
                       else:
                           p.grad = p.grad + g

    def save_train_grad_t0(self):
        """Save train set gradient"""
        for group in self.optimizer.param_groups:
            for p in group["params"]:
                if p.grad is None: continue
                state = self.optimizer.state[p]
                state['dev_grad'] = p.grad.data.clone()

    def save_train_grad(self):
        """Save train set gradient"""
        for group in self.optimizer.param_groups:
            for p in group["params"]:
                if p.grad is None: continue
                state = self.optimizer.state[p]
                state['grad'] = p.grad.clone()

    def set_train_grad(self):
        """Save train set gradient"""
        for group in self.optimizer.param_groups:
            for p in group["params"]:
                state = self.optimizer.state[p]
                if 'grad' not in state: continue
                p.grad = state['grad'].clone()

    def proj_grad(self):
        if self.args.paramwise_proj_grad:
            for group in self.optimizer.param_groups:
               for p in group["params"]:
                   if p.grad is None: continue
                   state = self.optimizer.state[p]
                   cosine_prod = (state['dev_grad'] * p.grad.data).sum().item()
                   if cosine_prod > 0: continue
                   if self.args.grad_sim == "cosine":
                       cosine_norm = p.grad.data.norm(2) * state['dev_grad'].norm(2)
                       cosine_sim = cosine_prod / (cosine_norm**0.5+1e-10)
                   else:
                       cosine_sim = cosine_prod / (state['dev_grad'].norm(2)+1e-10)
                   p.grad = p.grad - cosine_sim * state['dev_grad'] 
        else:
            if self.args.proj_grad_sim == "cosine":
                cosine_sim, consine_norm, dev_cosine_norm = self.get_grad_sim(self.args.proj_grad_sim)
                if cosine_sim > 0: return
            elif self.args.proj_grad_sim == "dot_prod":
                dot_prod, consine_norm, dev_cosine_norm = self.get_grad_sim(self.args.proj_grad_sim)
                if dot_prod > 0: return
                cosine_sim = dot_prod / (dev_cosine_norm+1e-10)
            for group in self.optimizer.param_groups:
               for p in group["params"]:
                   if p.grad is None: continue
                   state = self.optimizer.state[p]
                   p.grad = p.grad - cosine_sim * state['dev_grad'] 

    def save_dev_grad(self):
        """Save dev set gradient"""
        for group in self.optimizer.param_groups:
            for p in group["params"]:
                if p.grad is None: continue
                state = self.optimizer.state[p]
                state['dev_grad'] = p.grad.data.clone()

    def clone_param(self):
        """Save a copy of the params"""
        for group in self.optimizer.param_groups:
            for p in group["params"]:
                state = self.optimizer.state[p]
                state['param_copy'] = p.clone()

    def add_grad(self, eta):
        """add grad to current param"""
        for group in self.optimizer.param_groups:
            for p in group["params"]:
                if p.grad is None: continue
                state = self.optimizer.state[p]
                p.data += state['dev_grad']*eta

    def switch_param(self, clear_cache=False):
        """Swap copy and the param values"""
        for group in self.optimizer.param_groups:
            for p in group["params"]:
                state = self.optimizer.state[p]
                cur_p = p.data
                p.data = state['param_copy']
                if clear_cache:
                    state['param_copy'] = None 
                else:
                    state['param_copy'] = cur_p

    def get_grad_sim(self, grad_sim='cosine'):
        """Get gradient similarity with dev set gradient"""
        cosine_prod, cosine_norm, dev_cosine_norm = 0, 0, 0
        for group in self.optimizer.param_groups:
            for p in group["params"]:
                if p.grad is None: continue
                state = self.optimizer.state[p]
                cosine_prod += (state['dev_grad'] * p.grad.data).sum().item()
                cosine_norm += p.grad.data.norm(2) ** 2
                dev_cosine_norm += state['dev_grad'].norm(2) ** 2
        if grad_sim == "cosine":
            cosine_sim = cosine_prod / ((cosine_norm*dev_cosine_norm)**0.5 + 1e-10)
            return cosine_sim, cosine_norm, dev_cosine_norm
        elif grad_sim == "dot_prod":
            cosine_sim = cosine_prod 
            return cosine_sim, cosine_norm, dev_cosine_norm

    def __getstate__(self):
        return self._optimizer.__getstate__()

    def get_lr(self):
        """Return the current learning rate."""
        return self.optimizer.param_groups[0]['lr']

    def set_lr(self, lr):
        """Set the learning rate."""
        for param_group in self.optimizer.param_groups:
            param_group['lr'] = lr

    def state_dict(self):
        """Return the optimizer's state dict."""
        return self.optimizer.state_dict()

    def load_state_dict(self, state_dict, optimizer_overrides=None):
        """Load an optimizer state dict.

        In general we should prefer the configuration of the existing optimizer
        instance (e.g., learning rate) over that found in the state_dict. This
        allows us to resume training from a checkpoint using a new set of
        optimizer args.
        """
        self.optimizer.load_state_dict(state_dict)

        if optimizer_overrides is not None and len(optimizer_overrides) > 0:
            # override learning rate, momentum, etc. with latest values
            for group in self.optimizer.param_groups:
                group.update(optimizer_overrides)

    def backward(self, loss, retain_graph=False):
        """Computes the sum of gradients of the given tensor w.r.t. graph leaves."""
        loss.backward(retain_graph=retain_graph)

    def multiply_grads(self, c):
        """Multiplies grads by a constant *c*."""
        for p in self.params:
            if p.grad is not None:
                p.grad.data.mul_(c)

    def clip_grad_norm(self, max_norm):
        """Clips gradient norm."""
        if max_norm > 0:
            return torch.nn.utils.clip_grad_norm_(self.params, max_norm)
        else:
            return math.sqrt(sum(p.grad.data.norm()**2 for p in self.params if p.grad is not None))

    def step(self, closure=None):
        """Performs a single optimization step."""
        self.optimizer.step(closure)

    def zero_grad(self):
        """Clears the gradients of all optimized parameters."""
        for p in self.params:
            p.grad = None
        self.optimizer.zero_grad()

    @property
    def supports_memory_efficient_fp16(self):
        if hasattr(self.optimizer, 'supports_memory_efficient_fp16'):
            return self.optimizer.supports_memory_efficient_fp16
        return False<|MERGE_RESOLUTION|>--- conflicted
+++ resolved
@@ -50,12 +50,8 @@
         self.lan_probs = lan_probs
         for group in self.optimizer.param_groups:
             for p in group["params"]:
-<<<<<<< HEAD
                 #if p.grad is None: continue
                 if p.numel() < 10: continue
-=======
-                if p.grad is None: continue
->>>>>>> bd51dc17
                 state = self.optimizer.state[p]
                 state['lan_probs'] = np.array([1./prob for prob in lan_probs])
                 state['lan_probs'] = state['lan_probs'] / np.sum(state['lan_probs'])
@@ -126,12 +122,8 @@
                 state = self.optimizer.state[p]
                 if "lan_probs" not in state: continue 
                 state['normed_lan_probs'] = state["lan_probs"] * len(state['lan_sim'])
-<<<<<<< HEAD
                 mask = state['normed_lan_probs'] < 1.
                 state['normed_lan_probs'][mask] = 1.
-=======
-                print(state['normed_lan_probs'])
->>>>>>> bd51dc17
                 #for i in range(len(state['lan_sim'])):
                 #   state['normed_lan_probs'][i] = state["lan_probs"][i] * num_param /acc_probs[i]
                 print(state['normed_lan_probs'])
