# Copyright (c) Facebook, Inc. and its affiliates.
#
# This source code is licensed under the MIT license found in the
# LICENSE file in the root directory of this source tree.

"""
Train a network across multiple GPUs.
"""

from collections import OrderedDict
import contextlib
from itertools import chain
import math
import os
import sys
import numpy as np

import torch

from fairseq import checkpoint_utils, distributed_utils, models, optim, utils
from fairseq.meters import AverageMeter, StopwatchMeter, TimeMeter
from fairseq.optim import lr_scheduler
from fairseq.models import BaseActor, AveEmbActor, LanguageActor, TransformerActor

class Trainer(object):
    """Main class for data parallel training.

    This class supports synchronous distributed data parallel training,
    where multiple workers each have a full model replica and gradients
    are accumulated across workers before each update. We use
    :class:`~torch.nn.parallel.DistributedDataParallel` to handle
    communication of the gradients across workers.
    """

    def __init__(self, args, task, model, criterion, dummy_batch=None, oom_batch=None):
        self.args = args
        self.task = task

        # copy model and criterion to current device
        self._criterion = criterion
        self._model = model
        self.cuda = torch.cuda.is_available() and not args.cpu
        if args.fp16:
            self._criterion = self._criterion.half()
            self._model = self._model.half()
        if self.cuda:
            self._criterion = self._criterion.cuda()
            self._model = self._model.cuda()

        self._dummy_batch = dummy_batch
        self._oom_batch = oom_batch or dummy_batch

        self._lr_scheduler = None
        self._num_updates = 0
        self._optim_history = None
        self._optimizer = None
        self._prev_grad_norm = None
        self._wrapped_criterion = None
        self._wrapped_model = None

        self.init_meters(args)
        self.pretrained = False
        if self.args.data_actor == 'base' or self.args.data_actor == 'base_weight':
            # use language level data selector with only bias
            if hasattr(self.args, 'lang_pairs'):
               langs = self.args.lang_pairs
            else:
               langs = self.args.langs.split(',')
            self.cur_data_actor_probs = []
            if self.args.layerwise_dds:
                _ = self.optimizer
                self.data_actor, self.data_optimizer = [], []
                assert type(self._optimizer) == list
                for _ in range(len(self._optimizer)):
                    self.data_actor.append(BaseActor(args, len(langs)))
                    if self.cuda:
                        self.data_actor[-1].cuda()
                    self.data_optimizer.append(torch.optim.Adam([p for p in self.data_actor[-1].parameters() if p.requires_grad], lr=self.args.data_actor_lr))
            else:
                self.data_actor = BaseActor(args, len(langs))
                if self.cuda:
                    self.data_actor = self.data_actor.cuda()
                self.data_optimizer = torch.optim.Adam([p for p in self.data_actor.parameters() if p.requires_grad], lr=self.args.data_actor_lr)
        elif self.args.data_actor == 'ave_emb':
            if self.args.data_actor_model_embed:
                self.data_actor = AveEmbActor(args, task, emb=self._model.embed_tokens)
            else:
                self.data_actor = AveEmbActor(args, task)
            if self.cuda:
                self.data_actor = self.data_actor.cuda()
            if not args.data_actor_embed_grad:
                self.data_optimizer = torch.optim.Adam([p for p in self.data_actor.project_out.parameters() if p.requires_grad], lr=self.args.data_actor_lr)
            else:
                self.data_optimizer = torch.optim.Adam([p for p in self.data_actor.parameters() if p.requires_grad], lr=self.args.data_actor_lr)
        elif self.args.data_actor == 'lan':
            self.data_actor = LanguageActor(args, len(self.args.lang_pairs), optimize_emb=args.data_actor_embed_grad)
            if self.cuda:
                self.data_actor = self.data_actor.cuda()
            self.data_optimizer = torch.optim.Adam([p for p in self.data_actor.parameters() if p.requires_grad], lr=self.args.data_actor_lr)
        elif self.args.data_actor == 'transformer':
            self.data_actor = TransformerActor(args, task)
            if self.cuda:
                self.data_actor = self.data_actor.cuda()
            self.data_optimizer = torch.optim.Adam([p for p in self.data_actor.parameters() if p.requires_grad], lr=self.args.data_actor_lr)
        else:
            self.data_actor = None
            self.data_optimizer = None

        if self.args.data_actor_step_update:
            self.dev_itr = self.task.get_batch_iterator(
                dataset=self.task.dataset('valid'),
                max_tokens=self.args.max_tokens_valid,
                max_sentences=self.args.max_sentences_valid,
                max_positions=utils.resolve_max_positions(
                    self.task.max_positions(),
                    self.get_model().max_positions(),
                ),
                ignore_invalid_inputs=self.args.skip_invalid_size_inputs_valid_test,
                required_batch_size_multiple=self.args.required_batch_size_multiple,
                seed=self.args.seed,
                num_shards=self.args.distributed_world_size,
                shard_id=self.args.distributed_rank,
                num_workers=self.args.num_workers,
                noskip=True,
            )[0]
            self.dev_itr.next_epoch_itr(shuffle=True)
        
        if self.args.extra_data_actor == 'ave_emb':
            if self.args.data_actor_model_embed:
                self.extra_data_actor = AveEmbActor(args, task, emb=self._model.embed_tokens)
            else:
                self.extra_data_actor = AveEmbActor(args, task)
            if self.cuda:
                self.extra_data_actor = self.extra_data_actor.cuda()
            if not args.data_actor_embed_grad:
                self.extra_data_optimizer = torch.optim.Adam([p for p in self.extra_data_actor.project_out.parameters() if p.requires_grad], lr=self.args.data_actor_lr)
            else:
                self.extra_data_optimizer = torch.optim.Adam([p for p in self.extra_data_actor.parameters() if p.requires_grad], lr=self.args.data_actor_lr)
        else:
            self.extra_data_actor = None
            self.extra_data_optimizer = None
        self.baseline = None
        if args.language_weight:
            self.language_weight = np.array([float(w) for w in args.language_weight.split(",")]).reshape(-1, 1) 
        else:
            self.language_weight = None
        self.valid_losses = {}


    def init_meters(self, args):
        self.meters = OrderedDict()
        self.meters['train_loss'] = AverageMeter()
        self.meters['train_nll_loss'] = AverageMeter()
        self.meters['valid_loss'] = AverageMeter()
        self.meters['valid_nll_loss'] = AverageMeter()
        self.meters['wps'] = TimeMeter()       # words per second
        self.meters['ups'] = TimeMeter()       # updates per second
        self.meters['wpb'] = AverageMeter()    # words per batch
        self.meters['bsz'] = AverageMeter()    # sentences per batch
        self.meters['gnorm'] = AverageMeter()  # gradient norm
        self.meters['clip'] = AverageMeter()   # % of updates clipped
        self.meters['oom'] = AverageMeter()    # out of memory
        if args.fp16:
            self.meters['loss_scale'] = AverageMeter()  # dynamic loss scale
        self.meters['wall'] = TimeMeter()      # wall time in seconds
        self.meters['train_wall'] = StopwatchMeter()  # train wall time in seconds

    @property
    def criterion(self):
        if self._wrapped_criterion is None:
            if (
                utils.has_parameters(self._criterion)
                and self.args.distributed_world_size > 1
                and not self.args.use_bmuf
            ):
                self._wrapped_criterion = models.DistributedFairseqModel(
                    self.args, self._criterion
                )
            else:
                self._wrapped_criterion = self._criterion
        return self._wrapped_criterion

    @property
    def model(self):
        if self._wrapped_model is None:
            if self.args.distributed_world_size > 1 and not self.args.use_bmuf:
                self._wrapped_model = models.DistributedFairseqModel(
                    self.args, self._model,
                )
            else:
                self._wrapped_model = self._model
        return self._wrapped_model

    @property
    def optimizer(self):
        if self._optimizer is None:
            self._build_optimizer()
        return self._optimizer

    @property
    def lr_scheduler(self):
        if self._lr_scheduler is None:
            self._build_optimizer()  # this will initialize self._lr_scheduler
        return self._lr_scheduler

    def _build_optimizer(self):
        if self.args.layerwise_dds:
            self._build_transformer_optimizer_list()
            return
        params = list(
            filter(
                lambda p: p.requires_grad,
                chain(self.model.parameters(), self.criterion.parameters()),
            )
        )

        if self.args.fp16:
            if self.cuda and torch.cuda.get_device_capability(0)[0] < 7:
                print('| WARNING: your device does NOT support faster training with --fp16, '
                      'please switch to FP32 which is likely to be faster')
            if self.args.memory_efficient_fp16:
                self._optimizer = optim.MemoryEfficientFP16Optimizer.build_optimizer(self.args, params)
            else:
                self._optimizer = optim.FP16Optimizer.build_optimizer(self.args, params)
        else:
            if self.cuda and torch.cuda.get_device_capability(0)[0] >= 7:
                print('| NOTICE: your device may support faster training with --fp16')
            self._optimizer = optim.build_optimizer(self.args, params)

        if self.args.use_bmuf:
            self._optimizer = optim.FairseqBMUF(self.args, self._optimizer)

        # We should initialize the learning rate scheduler immediately after
        # building the optimizer, so that the initial learning rate is set.
        self._lr_scheduler = lr_scheduler.build_lr_scheduler(self.args, self.optimizer)
        self._lr_scheduler.step_update(0)

    def _build_transformer_optimizer_list(self):
        def build(params):
            if self.args.fp16:
                if self.cuda and torch.cuda.get_device_capability(0)[0] < 7:
                    print('| WARNING: your device does NOT support faster training with --fp16, '
                          'please switch to FP32 which is likely to be faster')
                if self.args.memory_efficient_fp16:
                    _optimizer = optim.MemoryEfficientFP16Optimizer.build_optimizer(self.args, params)
                else:
                    _optimizer = optim.FP16Optimizer.build_optimizer(self.args, params)
            else:
                if self.cuda and torch.cuda.get_device_capability(0)[0] >= 7:
                    print('| NOTICE: your device may support faster training with --fp16')
                _optimizer = optim.build_optimizer(self.args, params)
    
            if self.args.use_bmuf:
                _optimizer = optim.FairseqBMUF(self.args, self._optimizer)
            return _optimizer

        model = list(self.model.models.values())[0]
        comopents = [model.encoder, model.decoder]
        self._optimizer, self._lr_scheduler = [], []

        for i, comopent in enumerate(comopents):
            params = list(
                filter(
                    lambda p: p.requires_grad,
                    chain(comopent.parameters(), self.criterion.parameters()),
                )
            )
            self._optimizer.append(build(params))
            # We should initialize the learning rate scheduler immediately after
            # building the optimizer, so that the initial learning rate is set.
            self._lr_scheduler.append(lr_scheduler.build_lr_scheduler(self.args, self._optimizer[-1]))
            self._lr_scheduler[-1].step_update(0)

    def save_checkpoint(self, filename, extra_state):
        """Save all training state in a checkpoint file."""
        if distributed_utils.is_master(self.args):  # only save one checkpoint
            extra_state['train_meters'] = self.meters
            if self.data_actor is None or self.args.layerwise_dds:
                data_actor_state = None
                data_optimizer_state = None
            else:
                if args.layerwise_dds:
                    data_actor_state = [d.state_dict() for d in self.data_actor]
                    data_optimizer_state = [d.state_dict() for d in self.data_optimizer]
                else:
                    data_actor_state = self.data_actor.state_dict()
                    data_optimizer_state = self.data_optimizer.state_dict()
            if self.extra_data_actor is None:
                extra_data_actor_state = None
                extra_data_optimizer_state = None
            else:
                extra_data_actor_state = self.extra_data_actor.state_dict()
                extra_data_optimizer_state = self.extra_data_optimizer.state_dict()

<<<<<<< HEAD
            if self.args.layerwise_dds:
                optimizer = self.optimizer[0]
                lr_scheduler = self.lr_scheduler[0]
                data_actor_state, data_optimizer_state = None, None
            else:
                optimizer = self.optimizer
                lr_scheduler = self.lr_scheduler
=======
>>>>>>> 084d7c76
            checkpoint_utils.save_state(
                filename, self.args, self.get_model().state_dict(), self.get_criterion(),
                self.optimizer, self.lr_scheduler, self.get_num_updates(),
                self._optim_history, extra_state, data_actor_state, data_optimizer_state,
                extra_data_actor_state, extra_data_optimizer_state,
            )

    def load_checkpoint(
        self,
        filename,
        reset_optimizer=False,
        reset_lr_scheduler=False,
        optimizer_overrides=None,
        reset_meters=False,
        data_actor_filename=None,
    ):
        """Load all training state from a checkpoint file."""
        extra_state, self._optim_history, last_optim_state = None, [], None
        if self.args.only_load_data_actor:
            if os.path.exists(filename):
                state = checkpoint_utils.load_checkpoint_to_cpu(filename)
                if 'data_actor' in state and state['data_actor']:
                    print("loading data actor state only...")
                    if self.args.layerwise_dds:
                        for i, d in enumerate(self.data_actor):
                            d.load_state_dict(state['data_actor'][i])
                    else:
                        self.data_actor.load_state_dict(state['data_actor'])
        else:
            if os.path.exists(filename):
                state = checkpoint_utils.load_checkpoint_to_cpu(filename)

                # load model parameters
                try:
                    self.get_model().load_state_dict(state['model'], strict=True)
                    if utils.has_parameters(self.get_criterion()):
                        self.get_criterion().load_state_dict(state['criterion'], strict=True)
                except Exception:
                    raise Exception(
                        'Cannot load model parameters from checkpoint {}; '
                        'please ensure that the architectures match.'.format(filename)
                    )

                extra_state = state['extra_state']
                self._optim_history = state['optimizer_history']
                last_optim_state = state.get('last_optimizer_state', None)

                if 'data_actor' in state and state['data_actor']:
                    if self.args.layerwise_dds:
                        for i, d in enumerate(self.data_actor):
                            d.load_state_dict(state['data_actor'][i])
                    else:
                        self.data_actor.load_state_dict(state['data_actor'])
                if 'data_optimizer' in state and state['data_optimizer']:
                    if self.args.layerwise_dds:
                        for i, d in enumerate(self.data_optimizer):
                            d.load_state_dict(state['data_optimizer'][i])
                    else:
                        self.data_optimizer.load_state_dict(state['data_optimizer'])
                if 'extra_data_actor' in state and state['extra_data_actor']:
                    self.extra_data_actor.load_state_dict(state['extra_data_actor'])
                if 'extra_data_optimizer' in state and state['extra_data_optimizer']:
                    self.extra_data_optimizer.load_state_dict(state['extra_data_optimizer'])

            if last_optim_state is not None and not reset_optimizer:
                # rebuild optimizer after loading model, since params may have changed
                self._build_optimizer()

                # only reload optimizer and lr_scheduler if they match
                last_optim = self._optim_history[-1]
                assert last_optim['criterion_name'] == self.get_criterion().__class__.__name__, \
                    'Criterion does not match; please reset the optimizer (--reset-optimizer).'
                assert last_optim['optimizer_name'] == self.optimizer.__class__.__name__, \
                    'Optimizer does not match; please reset the optimizer (--reset-optimizer).'

                if self.args.layerwise_dds:
                    if not reset_lr_scheduler:
                        for i, l in enumerate(self.lr_scheduler):
                            l.load_state_dict(last_optim['lr_scheduler_state'][i])
                    for i, o in enumerate(self.optimizer):
                        o.load_state_dict(last_optim_state[i], optimizer_overrides)
    
                    self.set_num_updates(last_optim['num_updates'])
                else:
                    if not reset_lr_scheduler:
                        self.lr_scheduler.load_state_dict(last_optim['lr_scheduler_state'])
                    self.optimizer.load_state_dict(last_optim_state, optimizer_overrides)
    
                    self.set_num_updates(last_optim['num_updates'])

            if extra_state is not None:
                epoch = extra_state['train_iterator']['epoch']
                print('| loaded checkpoint {} (epoch {} @ {} updates)'.format(
                    filename, epoch, self.get_num_updates()))

                self.lr_step(epoch)

                if 'train_meters' in extra_state and not reset_meters:
                    self.meters.update(extra_state['train_meters'])
                    del extra_state['train_meters']

                    # reset TimeMeters, since their start times don't make sense anymore
                    for meter in self.meters.values():
                        if isinstance(meter, TimeMeter):
                            meter.reset()
            else:
                print('| no existing checkpoint found {}'.format(filename))

        return extra_state

    def update_language_sampler_multilin(self, args, epoch):
        """Update the distribution to sample languages """
        # calculate gradient direction
        # calculate dev grad
        # Initialize dev data iterator
        self.model.train()
        self.criterion.train()
        self.zero_grad()

        # #n_optims x #dev dataset x #train dataset
        all_sim_list = []
        valid_losses = [0 for _ in range(len(self.task.dataset('valid').datasets.keys()))] 
        valid_ntoks = [0 for _ in range(len(self.task.dataset('valid').datasets.keys()))] 
        train_losses = [0 for _ in range(len(self.task.dataset('train').datasets.keys()))] 
        train_ntoks = [0 for _ in range(len(self.task.dataset('train').datasets.keys()))] 
        if self.args.layerwise_dds:
            optimizers = self.optimizer
            data_actors = self.data_actor
            data_optimizers = self.data_optimizer
        else:
            optimizers = [self.optimizer]
            data_actors = [self.data_actor]
            data_optimizers = [self.data_optimizer]

        if len(self.cur_data_actor_probs) == 0:
            self.cur_data_actor_probs = [[] for _ in range(len(data_optimizers))]
        for optim_id, optimizer in enumerate(optimizers):
            optimizer.clone_param()
            train_sim_list = []
            for j, train_key in enumerate(self.task.dataset('train').datasets.keys()):
                train_sample = self.task.dataset('train').get_sample_with_key(train_key)
                train_sample = self._prepare_sample(train_sample)
                loss, sample_size, logging_output = self.task.train_step(
                                        train_sample, self.model, self.criterion, self.optimizer)
                train_losses[j] += loss
                train_ntoks[j] += list(logging_output.values())[0]['ntokens']
                if sample_size > 0:
                    loss = loss / sample_size
                optimizer.save_train_grad_t0()
                self.zero_grad()
                if self.cuda:
                    torch.cuda.empty_cache()
                valid_sim_list = []
                optimizer.add_grad(eta=0.001)
                for i, valid_key in enumerate(self.task.dataset('valid').datasets.keys()):
                    sample = self.task.dataset('valid').get_sample_with_key(valid_key)
                    sample = self._prepare_sample(sample)
                    # calculate sim
                    loss, sample_size, logging_output = self.task.train_step(
                                            sample, self.model, self.criterion, self.optimizer)
                    valid_losses[i] += loss
                    valid_ntoks[i] += list(logging_output.values())[0]['ntokens']
                    if sample_size > 0:
                        loss = loss / sample_size
                    sim, cur_grad_sim, prev_grad_sim = optimizer.get_grad_sim()
                    valid_sim_list.append(sim)
                    self.zero_grad()
                    if self.cuda:
                        torch.cuda.empty_cache()
                optimizer.switch_param()
                train_sim_list.append(valid_sim_list)
            for i in range(len(valid_losses)):
                valid_losses[i] = np.exp(valid_losses[i]/valid_ntoks[i])
            for i in range(len(train_losses)):
                train_losses[i] = np.exp(train_losses[i]/train_ntoks[i])
            # n_valid * n_train
            train_sim_list = np.transpose(np.array(train_sim_list))
            optimizer.switch_param(clear_cache=True)
            all_sim_list.append(train_sim_list)

        if args.pretrain_data_actor and not self.pretrained:
            if self.args.feature_type == 'ones':
                feature = torch.ones(1, len(self.task.dataset('train').datasets.keys()))
            elif self.args.feature_type == 'valid_loss':
                feature = torch.FloatTensor(valid_losses).view(1, -1)
                feature = feature/feature.sum()
            elif self.args.feature_type == 'train_loss':
                feature = torch.FloatTensor(train_losses).view(1, -1)
                feature = feature/feature.sum()
            else:
                print("feature not supported")
                exit(1)
            self.pretrained = True
            self.pretrain_data_actor(feature)

        # update each optimizer using its reward
        for optim_id, optimizer in enumerate(optimizers):
            # get rewards for languages based on different objectives
            sim_list = all_sim_list[optim_id]
            data_actor = data_actors[optim_id]
            data_optimizer = data_optimizers[optim_id]
            if self.args.utility_type == 'ave':
                sim_list = np.mean(np.array(sim_list), axis=0).tolist()
                print(sim_list)
            elif self.args.utility_type == 'min-half':
                # find the valid languages with max losses
                # sort by loss, ascending order
                if self.language_weight is not None:
                    sim_list = np.array(sim_list) * self.language_weight
                if self.args.loss_weight is not None:
                    if len(self.valid_losses) != 0: 
                        losses = []
                        for val_key in self.task.dataset('valid').datasets.keys():
                            print(val_key, self.valid_losses[val_key])
                            losses.append(self.valid_losses[val_key])
                        losses = np.array(losses)
                        sorted_indices = np.argsort(losses)
                        selected_indices = sorted_indices[len(losses)//2:]
                        val_keys = list(self.task.dataset('valid').datasets.keys())
                        selected_sim_list = []
                        print('selected keys:')
                        for k, sim in enumerate(sim_list):
                            if k in selected_indices:
                                selected_sim_list.append(sim)
                                print(val_keys[k], losses[k])
                        sim_list = np.mean(np.array(selected_sim_list), axis=0).tolist()
                    else:
                        sim_list = np.mean(np.array(sim_list), axis=0).tolist()
                elif epoch >= args.switch_obj_epoch:
                    sorted_indices = np.argsort(valid_losses)
                    selected_indices = sorted_indices[len(valid_losses)//2:]
                    val_keys = list(self.task.dataset('valid').datasets.keys())
                    for i, val_key in enumerate(val_keys):
                        print(val_key, valid_losses[i])
                    print('selected keys:')
                    for k in selected_indices:
                        print(val_keys[k], valid_losses[k])
                    selected_sim_list = []
                    for k, sim in enumerate(sim_list):
                        if k in selected_indices:
                            selected_sim_list.append(sim)
                    sim_list = np.mean(np.array(selected_sim_list), axis=0).tolist()
                else:
                    sim_list = np.mean(np.array(sim_list), axis=0).tolist()
                print(sim_list)
            elif self.args.utility_type == 'max-half':
                # find the valid languages with max losses
                # sort by loss, ascending order
                if self.language_weight is not None:
                    sim_list = np.array(sim_list) * self.language_weight
                if self.args.loss_weight is not None:
                    if len(self.valid_losses) != 0: 
                        losses = []
                        for val_key in self.task.dataset('valid').datasets.keys():
                            print(val_key, self.valid_losses[val_key])
                            losses.append(self.valid_losses[val_key])
                        losses = np.array(losses)
                        sorted_indices = np.argsort(losses)
                        selected_indices = sorted_indices[:len(losses)//2]
                        val_keys = list(self.task.dataset('valid').datasets.keys())
                        selected_sim_list = []
                        print('selected keys:')
                        for k, sim in enumerate(sim_list):
                            if k in selected_indices:
                                selected_sim_list.append(sim)
                                print(val_keys[k], losses[k])
                        sim_list = np.mean(np.array(selected_sim_list), axis=0).tolist()
                    else:
                        sim_list = np.mean(np.array(sim_list), axis=0).tolist()
                elif epoch >= args.switch_obj_epoch:
                    sorted_indices = np.argsort(valid_losses)
                    selected_indices = sorted_indices[:len(valid_losses)//2]
                    val_keys = list(self.task.dataset('valid').datasets.keys())
                    for i, val_key in enumerate(val_keys):
                        print(val_keys[i], valid_losses[i])
                    print('selected keys:')
                    for k in selected_indices:
                        print(val_keys[k], valid_losses[k])
                    selected_sim_list = []
                    for k, sim in enumerate(sim_list):
                        if k in selected_indices:
                            selected_sim_list.append(sim)
                    sim_list = np.mean(np.array(selected_sim_list), axis=0).tolist()
                else:
                    sim_list = np.mean(np.array(sim_list), axis=0).tolist()
                print(sim_list)
    
            if self.args.data_actor == 'base':
                if self.args.feature_type == 'ones':
                    feature = torch.ones(1, len(self.task.dataset('train').datasets.keys()))
                elif self.args.feature_type == 'valid_loss':
                    feature = torch.FloatTensor(valid_losses).view(1, -1)
                    feature = feature/feature.sum()
                elif self.args.feature_type == 'train_loss':
                    feature = torch.FloatTensor(train_losses).view(1, -1)
                    feature = feature/feature.sum()
                grad_scale = torch.FloatTensor(sim_list).view(1, -1)
    
                if self.cuda:
                    feature = feature.cuda()
                    grad_scale = grad_scale.cuda()
                for _ in range(self.args.data_actor_optim_step):
                    a_logits = data_actor.forward(feature)
                    loss = -torch.nn.functional.log_softmax(a_logits, dim=-1)
                    if self.args.scale_reward:
                        loss = loss * torch.softmax(a_logits, dim=-1).data
                    loss = (loss * grad_scale).sum()
                    loss.backward()
                    data_optimizer.step()
                    data_optimizer.zero_grad()
                with torch.no_grad():
                    a_logits = data_actor.forward(feature)
                    prob = torch.nn.functional.softmax(a_logits, dim=-1)
                    sim_list = [i for i in prob.data.view(-1).cpu().numpy()]
                    self.cur_data_actor_probs[optim_id] = sim_list
        self.cur_data_actor_probs = np.array(self.cur_data_actor_probs)
        sim_list = self.cur_data_actor_probs.sum(axis=0)
        sim_list = sim_list/np.sum(sim_list)
        self.task.dataset('train').update_sampling_distribution(sim_list)

    def update_language_sampler(self, args):
        """Update the distribution to sample languages """
        # calculate gradient direction
        # calculate dev grad
        # Initialize dev data iterator
        self.model.train()
        self.criterion.train()
        self.zero_grad()

        sim_list, all_sim_list = [], []
        norm_list, all_norm_list = [], []

        if self.args.discount_grad:
            for i, key in enumerate(self.task.dataset('train').datasets.keys()):
                #for _ in range(self.args.loss_steps):
                sample = self.task.dataset('train').get_sample_with_key(key)
                sample = self._prepare_sample(sample)
                loss, sample_size, logging_output = self.task.train_step(
                                        sample, self.model, self.criterion, self.optimizer)
                self.optimizer.save_train_grad_id(i)
                self.zero_grad()
                valid_samples = []
                for j, valid_key in enumerate(self.task.dataset('valid').datasets.keys()):
                    valid_sample = self.task.dataset('valid').get_sample_with_key(valid_key)
                    valid_sample = self._prepare_sample(valid_sample)
                    # calculate sim
                    loss, sample_size, logging_output = self.task.train_step(
                                            valid_sample, self.model, self.criterion, self.optimizer)
                    valid_samples.append(valid_sample)
                sim, cur_cosine_norm, prev_cosine_norm = self.optimizer.get_grad_sim_id(i)
                sim_list.append(sim)
                norm_list.append(cur_cosine_norm)
                self.zero_grad()
                # record new dds for logging
                cur_sim_list, cur_norm_list = [], []
                for j, valid_sample in enumerate(valid_samples):
                    loss, sample_size, logging_output = self.task.train_step(
                                            valid_sample, self.model, self.criterion, self.optimizer)
                    sim, cur_cosine_norm, prev_cosine_norm = self.optimizer.get_grad_sim_id(i)
                    cur_sim_list.append(sim)
                    cur_norm_list.append(cur_cosine_norm)
                    self.zero_grad()
                all_sim_list.append(cur_sim_list)
                all_norm_list.append(cur_norm_list)
        else:
            if self.args.layerwise_dds:
                optimizers = self.optimizer
                data_actors = self.data_actor
                data_optimizers = self.data_optimizer
            else:
                optimizers = [self.optimizer]
                data_actors = [self.data_actor]
                data_optimizers = [self.data_optimizer]
            if len(self.cur_data_actor_probs) == 0:
                self.cur_data_actor_probs = [[] for _ in range(len(data_optimizers))]
            for optim_id, optimizer in enumerate(optimizers):
                sim_list, all_sim_list = [], []
                norm_list, all_norm_list = [], []

                data_actor, data_optimizer = data_actors[optim_id], data_optimizers[optim_id]
                optimizer.clone_param()
                for i, key in enumerate(self.task.dataset('train').datasets.keys()):
                    #for _ in range(self.args.loss_steps):
                    sample = self.task.dataset('train').get_sample_with_key(key)
                    sample = self._prepare_sample(sample)
                    loss, sample_size, logging_output = self.task.train_step(
                                            sample, self.model, self.criterion, optimizer)
                    optimizer.save_train_grad_t0()
                    self.zero_grad()
                    optimizer.add_grad(eta=0.001)
                    valid_samples = []
                    for j, valid_key in enumerate(self.task.dataset('valid').datasets.keys()):
                        valid_sample = self.task.dataset('valid').get_sample_with_key(valid_key)
                        valid_sample = self._prepare_sample(valid_sample)
                        # calculate sim
                        loss, sample_size, logging_output = self.task.train_step(
                                                valid_sample, self.model, self.criterion, optimizer)
                        valid_samples.append(valid_sample)
                    sim, cur_cosine_norm, prev_cosine_norm = optimizer.get_grad_sim()
                    sim_list.append(sim)
                    norm_list.append(cur_cosine_norm)
                    self.zero_grad()
                    # record new dds for logging
                    cur_sim_list, cur_norm_list = [], []
                    for i, valid_sample in enumerate(valid_samples):
                        loss, sample_size, logging_output = self.task.train_step(
                                                valid_sample, self.model, self.criterion, optimizer)
                        sim, cur_cosine_norm, prev_cosine_norm = optimizer.get_grad_sim()
                        cur_sim_list.append(sim)
                        cur_norm_list.append(cur_cosine_norm)
                        self.zero_grad()
                    all_sim_list.append(cur_sim_list)
                    all_norm_list.append(cur_norm_list)
    
                    optimizer.switch_param()
                optimizer.switch_param(clear_cache=True)
                # logging
                # first log regular dds
                print("regular dds reward:")
                print(" ".join([str(s) for s in sim_list]))
                print("regular dds norm:")
                print(" ".join([str(s.item()) for s in norm_list]))
                # second log new dds
                all_sim_list = np.transpose(np.array(all_sim_list))
                all_norm_list = np.transpose(np.array(all_norm_list))
                print("new dds reward list:")
                for l in all_sim_list:
                    print(" ".join([str(s) for s in l]))
                print("new dds norm:")
                for l in all_norm_list:
                    print(" ".join([str(s.item()) for s in l]))
                print("new dds reward list:")
                print(" ".join([str(s) for s in np.mean(all_sim_list, axis=0)]))
        
                if args.pretrain_data_actor and not self.pretrained:
                    if self.args.feature_type == 'ones':
                        feature = torch.ones(1, len(self.task.dataset('train').datasets.keys()))
                    elif self.args.feature_type == 'valid_loss':
                        feature = torch.FloatTensor(valid_losses).view(1, -1)
                        feature = feature/feature.sum()
                    elif self.args.feature_type == 'train_loss':
                        feature = torch.FloatTensor(train_losses).view(1, -1)
                        feature = feature/feature.sum()
                    else:
                        print("feature not supported")
                        exit(1)
                    self.pretrained = True
                    self.pretrain_data_actor(feature)
                if self.args.data_actor == 'base':
                    feature = torch.ones(1, len(self.task.dataset('train').datasets.keys()))
                elif self.args.data_actor == 'lan':
                    feature = torch.LongTensor([i for i in range(len(self.task.dataset('train').datasets.keys()))]).view(1, -1)
                    print('feature')
                    print(feature)
                grad_scale = torch.FloatTensor(sim_list).view(1, -1)
        
                if self.cuda:
                    feature = feature.cuda()
                    grad_scale = grad_scale.cuda()
                for _ in range(self.args.data_actor_optim_step):
                    a_logits = data_actor.forward(feature)
                    loss = -torch.nn.functional.log_softmax(a_logits, dim=-1)
                    loss = (loss * grad_scale).sum()
                    loss.backward()
                    data_optimizer.step()
                    data_optimizer.zero_grad()
                with torch.no_grad():
                    a_logits = data_actor.forward(feature)
                    prob = torch.nn.functional.softmax(a_logits, dim=-1)
                    sim_list = [i for i in prob.data.view(-1).cpu().numpy()]

                    self.cur_data_actor_probs[optim_id] = sim_list
        self.cur_data_actor_probs = np.array(self.cur_data_actor_probs)
        sim_list = self.cur_data_actor_probs.sum(axis=0)
        sim_list = sim_list/np.sum(sim_list)
        # set sampling distribution
        self.task.dataset('train').update_sampling_distribution(sim_list)
    
    def pretrain_data_actor(self, feature=None):
        """pretrain the distribution to sample languages """
        if self.args.layerwise_dds:
            data_optimizers = self.data_optimizer
            data_actors = self.data_actor
        else:
            data_optimizers = [self.data_optimizer]
            data_actors = [self.data_actor]
        for actor_id, data_actor in enumerate(data_actors):
            data_optimizer = data_optimizers[actor_id]
            if self.args.data_actor == 'base' or self.args.data_actor == 'base_weight':
                if self.args.pretrain_type == "lan_dist":
                    target = torch.FloatTensor(args.lan_dists).view(1, -1)
                elif self.args.pretrain_type == "datasize":
                    datasize_p = self.task.dataset('train').p
                    target = torch.FloatTensor(datasize_p).view(1, -1)
                print(target)
                for p in data_optimizer.param_groups:
                    p['lr'] = 0.001
                
                if self.cuda:
                    feature = feature.cuda()
                    target = target.cuda()
                l = 100
                while l > 0.000001:
                    a_logits = data_actor.forward(feature)
                    prob = torch.nn.functional.softmax(a_logits, dim=-1)
                    loss = torch.nn.functional.mse_loss(prob, target)
                    l = loss.item()
                    loss.backward()
                    data_optimizer.step()
                    data_optimizer.zero_grad()
                with torch.no_grad():
                    a_logits = data_actor.forward(feature)
                    prob = torch.nn.functional.softmax(a_logits, dim=-1)
                    sim_list = [i for i in prob.data.view(-1).cpu().numpy()]
                    print("pretrained_sim", sim_list)
    
                for p in data_optimizer.param_groups:
                    p['lr'] = self.args.data_actor_lr
            elif self.args.data_actor == 'lan':
                if self.args.pretrain_type == "lan_dist":
                    target = torch.FloatTensor(args.lan_dists).view(-1, 1)
                elif self.args.pretrain_type == "datasize":
                    datasize_p = self.task.dataset('train').p
                    target = torch.FloatTensor(datasize_p).view(-1, 1)
                print(target)
                feature = torch.LongTensor([i for i in range(len(datasize_p))]).view(-1, 1)
                for p in data_optimizer.param_groups:
                    p['lr'] = 0.001
                if self.cuda:
                    feature = feature.cuda()
                    target = target.cuda()
                l = 100
                step = 0
                while l > 0.000001 and step < 100000:
                    a_logits = data_actor.forward(feature)
                    prob = torch.nn.functional.softmax(a_logits, dim=0)
                    loss = torch.nn.functional.mse_loss(prob, target)
                    l = loss.item()
                    loss.backward()
                    data_optimizer.step()
                    data_optimizer.zero_grad()
                    step += 1
                with torch.no_grad():
                    a_logits = data_actor.forward(feature)
                    prob = torch.nn.functional.softmax(a_logits, dim=0)
                    sim_list = [i for i in prob.data.view(-1).cpu().numpy()]
                    print("pretrained_sim", sim_list)
    
                for p in self.data_optimizer.param_groups:
                    p['lr'] = self.args.data_actor_lr

    def get_train_iterator(self, epoch, combine=True):
        """Return an EpochBatchIterator over the training set for a given epoch."""
        print('| loading train data for epoch {}'.format(epoch))
        self.task.load_dataset(self.args.train_subset, epoch=epoch, combine=combine)
        return self.task.get_batch_iterator(
            dataset=self.task.dataset(self.args.train_subset),
            max_tokens=self.args.max_tokens,
            max_sentences=self.args.max_sentences,
            max_positions=utils.resolve_max_positions(
                self.task.max_positions(),
                self.model.max_positions(),
            ),
            ignore_invalid_inputs=True,
            required_batch_size_multiple=self.args.required_batch_size_multiple,
            seed=self.args.seed,
            num_shards=self.args.distributed_world_size,
            shard_id=self.args.distributed_rank,
            num_workers=self.args.num_workers,
            epoch=epoch,
        )

    def get_filtered_train_iterator(self, epoch, combine=True, filtered_maxpos_indices=None):
        """Return an EpochBatchIterator over the training set for a given epoch. Filter out certain amount of data"""
        print('| loading train data for epoch {}'.format(epoch))
        self.task.load_dataset(self.args.train_subset, epoch=epoch, combine=combine)
        return self.task.get_batch_iterator(
            dataset=self.task.dataset(self.args.train_subset),
            max_tokens=self.args.max_tokens,
            max_sentences=self.args.max_sentences,
            max_positions=utils.resolve_max_positions(
                self.task.max_positions(),
                self.model.max_positions(),
            ),
            ignore_invalid_inputs=True,
            required_batch_size_multiple=self.args.required_batch_size_multiple,
            seed=self.args.seed,
            num_shards=self.args.distributed_world_size,
            shard_id=self.args.distributed_rank,
            num_workers=self.args.num_workers,
            epoch=epoch,
            data_actor=self.data_actor,
            trainer=self,
            data_filter_percentage=self.args.data_filter_percentage,
        )

    def train_step(self, samples, dummy_batch=False, raise_oom=False, update_actor=True):
        """Do forward, backward and parameter update."""
        if self._dummy_batch is None:
            self._dummy_batch = samples[0]

        self._set_seed()
        self.model.train()
        self.criterion.train()
        self.zero_grad()

        if not dummy_batch:
            self.meters['train_wall'].start()

        # forward and backward pass
        logging_outputs, sample_sizes, ooms = [], [], 0
        for i, sample in enumerate(samples):
            sample = self._prepare_sample(sample)
            if sample is None:
                # when sample is None, run forward/backward on a dummy batch
                # and ignore the resulting gradients
                sample = self._prepare_sample(self._dummy_batch)
                ignore_grad = True
            else:
                ignore_grad = False

            def maybe_no_sync():
                """
                Whenever *samples* contains more than one mini-batch, we
                want to accumulate gradients locally and only call
                all-reduce in the last backwards pass.
                """
                if (
                    self.args.distributed_world_size > 1
                    and hasattr(self.model, 'no_sync')
                    and i < len(samples) - 1
                ):
                    return self.model.no_sync()
                else:
                    return contextlib.ExitStack()  # dummy contextmanager

            try:
                with maybe_no_sync():
                    # forward and backward
                    if self.args.data_actor_step_update and update_actor:
                        self.optimizer.clone_param()
                        data_actor = self.data_actor
                        cached_loss = {}
                        data_actor_out = {}
                    elif self.args.extra_data_actor == 'ave_emb' and update_actor:
                        self.optimizer.clone_param()
                        data_actor = self.extra_data_actor
                        cached_loss = {}
                        data_actor_out = {}
                    else:
                        data_actor = None
                        cached_loss = None
                        data_actor_out = None
                    loss, sample_size, logging_output = self.task.train_step(
                        sample, self.model, self.criterion, self.optimizer,
                        ignore_grad, data_actor=data_actor, 
                        loss_copy=cached_loss, data_actor_out=data_actor_out,
                    )
                    # actually saving training grad
                    if self.args.data_actor == 'lan' and update_actor:
                        if len(samples) > 1:
                            if i == len(samples)-2:
                                self.optimizer.save_train_grad_t0()
                            elif i == len(samples)-1:
                                self.optimizer.save_train_grad()
                        else:
                            self.optimizer.save_train_grad_t0()
                    if self.args.discount_grad:
                        if i == 0:
                            train_lan_id = self.task.langpair2id[list(sample.keys())[0]]
                            self.optimizer.save_train_grad_id(train_lan_id)
                        
                if not ignore_grad:
                    logging_outputs.append(logging_output)
                    sample_sizes.append(sample_size)
            except RuntimeError as e:
                if 'out of memory' in str(e):
                    msg = (
                        '| WARNING: ran out of memory with exception: '
                        + '{};'.format(e)
                        + '\n Skipping batch'
                    )
                    # TODO: print should really go to logger, this print goes
                    # to stdout, which is buffered, which in many case is not
                    # printed out if another exception happens
                    # print(msg)
                    print(msg, file=sys.stderr)
                    if raise_oom:
                        raise ValueError(msg)
                    ooms += 1
                    self.zero_grad()
                else:
                    raise e

        if ooms > 0 and self._oom_batch is not None:
            self.handle_ooms(ooms)

        if dummy_batch:
            return None

        # gather logging outputs from all replicas
        if self.args.distributed_world_size > 1 and (
            (not self.args.use_bmuf)
            or (
                self.args.use_bmuf
                and (self.get_num_updates() + 1) % self.args.global_sync_iter == 0
            )
        ):
            logging_outputs, sample_sizes, ooms, prev_norms = \
                zip(*distributed_utils.all_gather_list(
                    [logging_outputs, sample_sizes, ooms, self._prev_grad_norm],
                ))
            logging_outputs = list(chain.from_iterable(logging_outputs))
            sample_sizes = list(chain.from_iterable(sample_sizes))
            ooms = sum(ooms)

            if not self.args.use_bmuf:
                assert (
                    all(norm == prev_norms[0] for norm in prev_norms)
                    or all(math.isnan(norm) or math.isinf(norm) for norm in prev_norms)
                ), 'Fatal error: gradients are inconsistent between workers'

        self.meters['oom'].update(ooms, len(samples))
        if ooms == self.args.distributed_world_size * len(samples):
            print('| WARNING: OOM in all workers, skipping update')
            self.zero_grad()
            return None

        # aggregate logging outputs and sample sizes
        logging_output = self.task.aggregate_logging_outputs(
            logging_outputs, self.get_criterion()
        )
        sample_size = self.task.grad_denom(sample_sizes, self.get_criterion())
        #print(logging_output)
        #print(logging_outputs)
        if not all(k in logging_output for k in ['ntokens', 'nsentences']):
            raise Exception((
                'Please update the {}.aggregate_logging_outputs() method to '
                'return ntokens and nsentences'
            ).format(self.task.__class__.__name__))

        try:
            if self.args.layerwise_dds:
                if len(self.cur_data_actor_probs) == 0:
                    optim_weights = [1 for _ in range(len(self.optimizer))]
                else:
                    train_lan_id = self.task.langpair2id[list(sample.keys())[0]]
                    optim_weights = self.cur_data_actor_probs[:, train_lan_id]
                    optim_weights = np.array(optim_weights) / optim_weights.sum() * self.cur_data_actor_probs.shape[0]
            # normalize grads by sample size
            if sample_size > 0:
                if self.args.layerwise_dds:
                    for optim_id, optim_weight in enumerate(optim_weights):
                        self.optimizer[optim_id].multiply_grads(optim_weight * self.args.distributed_world_size / float(sample_size))
                else:
                    self.optimizer.multiply_grads(self.args.distributed_world_size / float(sample_size))

            # clip grads
            if self.args.layerwise_dds:
                for optimizer in self.optimizer:
                    grad_norm = optimizer.clip_grad_norm(self.args.clip_norm)
            else:
                grad_norm = self.optimizer.clip_grad_norm(self.args.clip_norm)
            self._prev_grad_norm = grad_norm

            # take an optimization step
            if self.args.layerwise_dds:
                for optimizer in self.optimizer:
                    optimizer.step()
            else:
                self.optimizer.step()
            self.set_num_updates(self.get_num_updates() + 1)

            # task specific update per step
            self.task.update_step(self._num_updates)

            # update meters
            ntokens = logging_output.get('ntokens', 0)
            nsentences = logging_output.get('nsentences', 0)
            self.meters['wps'].update(ntokens)
            self.meters['ups'].update(1.)
            self.meters['wpb'].update(ntokens)
            self.meters['bsz'].update(nsentences)
            self.meters['gnorm'].update(grad_norm)
            self.meters['clip'].update(
                1. if grad_norm > self.args.clip_norm and self.args.clip_norm > 0 else 0.
            )
            self.meters['train_loss'].update(logging_output.get('loss', 0), sample_size)
            if 'train_acc' in self.meters:
                self.meters['train_acc'].update(
                    logging_output.get('acc', 0), sample_size)

            if 'nll_loss' in logging_output:
                self.meters['train_nll_loss'].update(logging_output.get('nll_loss', 0), ntokens)
        except OverflowError as e:
            print('| WARNING: overflow detected, ' + str(e))
            self.zero_grad()
            logging_output = None

        if self.args.fp16:
            self.meters['loss_scale'].reset()
            self.meters['loss_scale'].update(self.optimizer.scaler.loss_scale)

        self.meters['train_wall'].stop()
        if self.args.data_actor_step_update and update_actor:
            # update data actor
            # get dev gradient
            if self.dev_itr.end_of_epoch():
                self.dev_itr.next_epoch_itr(shuffle=True)
            for valid_sample in self.dev_itr._cur_epoch_itr:
                valid_sample = self._prepare_sample(valid_sample)
                _loss, _sample_size, _logging_output = self.task.train_step(
                                        valid_sample, self.model, self.criterion, self.optimizer)
                self.optimizer.save_dev_grad()
                break
            self.zero_grad()
            # get per example reward
            with torch.no_grad():
                self.optimizer.switch_param()
                eta = 0.001
                self.optimizer.add_grad(eta=eta)
                cur_loss = {}
                _loss, _sample_size, _logging_output = self.task.train_step(
                    sample, self.model, self.criterion, self.optimizer,
                    ignore_grad=True, data_actor=None, loss_copy=cur_loss,
                )
                self.optimizer.switch_param(clear_cache=True)
            # optimize data actor
            for k in cached_loss.keys():
                reward = 1./eta * (cur_loss[k] - cached_loss[k])
                if self.args.out_score_type == 'sigmoid':
                    #loss = -(torch.log(1e-20 + data_actor_out[k]) * reward.data)
                    loss = -(data_actor_out[k] * reward.data)
                elif self.args.out_score_type == 'exp':
                    loss = -(torch.log(1e-20 + data_actor_out[k]) * reward.data)
                if cur_loss[k].size(0) > 0:
                    loss.div_(cur_loss[k].size(0))
                loss.sum().backward()
            if self.args.data_actor == 'ave_emb': 
                self.data_optimizer.step()
                self.data_optimizer.zero_grad()
            elif self.args.extra_data_actor == 'ave_emb':
                self.extra_data_optimizer.step()
                self.extra_data_optimizer.zero_grad()
        return logging_output


    def valid_step(self, sample, raise_oom=False):
        """Do forward pass in evaluation mode."""
        with torch.no_grad():
            self.model.eval()
            self.criterion.eval()

            sample = self._prepare_sample(sample)
            if sample is None:
                sample = self._prepare_sample(self._dummy_batch)
                ignore_results = True
            else:
                ignore_results = False

            try:
                _loss, sample_size, logging_output = self.task.valid_step(
                    sample, self.model, self.criterion
                )
            except RuntimeError as e:
                if 'out of memory' in str(e) and not raise_oom:
                    print('| WARNING: ran out of memory, retrying batch')
                    for p in self.model.parameters():
                        if p.grad is not None:
                            p.grad = None  # free some memory
                    if self.cuda:
                        torch.cuda.empty_cache()
                    return self.valid_step(sample, raise_oom=True)
                else:
                    raise e

            if ignore_results:
                logging_output, sample_size = {}, 0

        # gather logging outputs from all replicas
        if self.args.distributed_world_size > 1:
            logging_output, sample_size = zip(*distributed_utils.all_gather_list(
                [logging_output, sample_size],
            ))
            logging_output = list(logging_output)
            sample_size = list(sample_size)
        else:
            logging_output = [logging_output]
            sample_size = [sample_size]

        # aggregate logging outputs and sample sizes
        logging_output = self.task.aggregate_logging_outputs(
            logging_output, self.get_criterion()
        )
        sample_size = self.task.grad_denom(
            sample_size, self.get_criterion()
        )
        # update meters for validation
        ntokens = logging_output.get('ntokens', 0)
        self.meters['valid_loss'].update(logging_output.get('loss', 0), sample_size)
        if 'valid_acc' in self.meters:
            self.meters['valid_acc'].update(
                logging_output.get('acc', 0), sample_size)

        if 'nll_loss' in logging_output:
            self.meters['valid_nll_loss'].update(logging_output.get('nll_loss', 0), ntokens)

        return logging_output

    def dummy_train_step(self, dummy_batch):
        """Dummy training step for warming caching allocator."""
        self.train_step(dummy_batch, dummy_batch=True)
        self.zero_grad()

    def handle_ooms(self, number_of_ooms):
        """
        c10d accumulates/syncs gradients between gpus during backward pass.
        In case of OOMs, gpus may fail to sync, so we manually iterate
        extra to make sure each gpu makes same number of iterations.
        """
        for _ in range(number_of_ooms):
            self.train_step([self._oom_batch], True)

    def zero_grad(self):
        if self.args.layerwise_dds:
            for optimizer in self.optimizer:
                optimizer.zero_grad()
        else:
            self.optimizer.zero_grad()

    def lr_step(self, epoch, val_loss=None):
        """Adjust the learning rate based on the validation loss."""
        if self.args.layerwise_dds:
            for lr_scheduler in self.lr_scheduler:
                lr_scheduler.step(epoch, val_loss)
        else:
            self.lr_scheduler.step(epoch, val_loss)
        # prefer updating the LR based on the number of steps
        return self.lr_step_update()

    def lr_step_update(self):
        """Update the learning rate after each update."""
        if self.args.layerwise_dds:
            for lr_scheduler in self.lr_scheduler:
                ret = lr_scheduler.step_update(self.get_num_updates())
            return ret
        else:
            return self.lr_scheduler.step_update(self.get_num_updates())

    def get_lr(self):
        """Get the current learning rate."""
        if self.args.layerwise_dds:
            return self.optimizer[0].get_lr()
        return self.optimizer.get_lr()

    def get_model(self):
        """Get the (non-wrapped) model instance."""
        return self._model

    def get_criterion(self):
        """Get the (non-wrapped) criterion instance."""
        return self._criterion

    def get_meter(self, name):
        """Get a specific meter by name."""
        if name not in self.meters:
            return None
        return self.meters[name]

    def get_num_updates(self):
        """Get the number of parameters updates."""
        return self._num_updates

    def set_num_updates(self, num_updates):
        """Set the number of parameters updates."""
        self._num_updates = num_updates
        self.lr_step_update()

    def _prepare_sample(self, sample):
        if sample is None or len(sample) == 0:
            return None

        if self.cuda:
            sample = utils.move_to_cuda(sample)

        def apply_half(t):
            if t.dtype is torch.float32:
                return t.half()
            return t

        if self.args.fp16:
            sample = utils.apply_to_sample(apply_half, sample)

        return sample

    def _set_seed(self):
        # Set seed based on args.seed and the update number so that we get
        # reproducible results when resuming from checkpoints
        seed = self.args.seed + self.get_num_updates()
        torch.manual_seed(seed)
        if self.cuda:
            torch.cuda.manual_seed(seed)<|MERGE_RESOLUTION|>--- conflicted
+++ resolved
@@ -291,8 +291,6 @@
             else:
                 extra_data_actor_state = self.extra_data_actor.state_dict()
                 extra_data_optimizer_state = self.extra_data_optimizer.state_dict()
-
-<<<<<<< HEAD
             if self.args.layerwise_dds:
                 optimizer = self.optimizer[0]
                 lr_scheduler = self.lr_scheduler[0]
@@ -300,8 +298,6 @@
             else:
                 optimizer = self.optimizer
                 lr_scheduler = self.lr_scheduler
-=======
->>>>>>> 084d7c76
             checkpoint_utils.save_state(
                 filename, self.args, self.get_model().state_dict(), self.get_criterion(),
                 self.optimizer, self.lr_scheduler, self.get_num_updates(),
