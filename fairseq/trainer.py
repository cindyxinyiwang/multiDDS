--- conflicted
+++ resolved
@@ -778,70 +778,6 @@
     
     def pretrain_data_actor(self, feature=None):
         """pretrain the distribution to sample languages """
-<<<<<<< HEAD
-        if self.args.data_actor == 'base' or self.args.data_actor == 'base_weight':
-            if self.args.pretrain_type == "lan_dist":
-                target = torch.FloatTensor(self.args.lan_dists).view(1, -1)
-            elif self.args.pretrain_type == "datasize":
-                datasize_p = self.task.dataset('train').p
-                target = torch.FloatTensor(datasize_p).view(1, -1)
-            print(target)
-            for p in self.data_optimizer.param_groups:
-                p['lr'] = 0.001
-            
-            if self.cuda:
-                feature = feature.cuda()
-                target = target.cuda()
-            l = 100
-            while l > 0.000001:
-                a_logits = self.data_actor.forward(feature)
-                prob = torch.nn.functional.softmax(a_logits, dim=-1)
-                loss = torch.nn.functional.mse_loss(prob, target)
-                l = loss.item()
-                loss.backward()
-                self.data_optimizer.step()
-                self.data_optimizer.zero_grad()
-            with torch.no_grad():
-                a_logits = self.data_actor.forward(feature)
-                prob = torch.nn.functional.softmax(a_logits, dim=-1)
-                sim_list = [i for i in prob.data.view(-1).cpu().numpy()]
-                print("pretrained_sim", sim_list)
-
-            for p in self.data_optimizer.param_groups:
-                p['lr'] = self.args.data_actor_lr
-        elif self.args.data_actor == 'lan':
-            if self.args.pretrain_type == "lan_dist":
-                target = torch.FloatTensor(args.lan_dists).view(-1, 1)
-            elif self.args.pretrain_type == "datasize":
-                datasize_p = self.task.dataset('train').p
-                target = torch.FloatTensor(datasize_p).view(-1, 1)
-            print(target)
-            feature = torch.LongTensor([i for i in range(len(datasize_p))]).view(-1, 1)
-            for p in self.data_optimizer.param_groups:
-                p['lr'] = 0.001
-            if self.cuda:
-                feature = feature.cuda()
-                target = target.cuda()
-            l = 100
-            step = 0
-            while l > 0.000001 and step < 100000:
-                a_logits = self.data_actor.forward(feature)
-                prob = torch.nn.functional.softmax(a_logits, dim=0)
-                loss = torch.nn.functional.mse_loss(prob, target)
-                l = loss.item()
-                loss.backward()
-                self.data_optimizer.step()
-                self.data_optimizer.zero_grad()
-                step += 1
-            with torch.no_grad():
-                a_logits = self.data_actor.forward(feature)
-                prob = torch.nn.functional.softmax(a_logits, dim=0)
-                sim_list = [i for i in prob.data.view(-1).cpu().numpy()]
-                print("pretrained_sim", sim_list)
-
-            for p in self.data_optimizer.param_groups:
-                p['lr'] = self.args.data_actor_lr
-=======
         if self.args.layerwise_dds:
             data_optimizers = self.data_optimizer
             data_actors = self.data_actor
@@ -912,7 +848,6 @@
     
                 for p in self.data_optimizer.param_groups:
                     p['lr'] = self.args.data_actor_lr
->>>>>>> 1d312cf7
 
     def get_train_iterator(self, epoch, combine=True):
         """Return an EpochBatchIterator over the training set for a given epoch."""
