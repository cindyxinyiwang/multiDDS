--- conflicted
+++ resolved
@@ -334,14 +334,11 @@
                                             sample, self.model, self.criterion, self.optimizer)
                     if sample_size > 0:
                         loss = loss / sample_size
-<<<<<<< HEAD
                     valid_losses.append(loss)
                     sim, cur_grad_sim, prev_grad_sim = self.optimizer.get_grad_sim()
-=======
                     if j==0:
                         valid_losses.append(loss)
                     sim = self.optimizer.get_grad_sim()
->>>>>>> 3fe1cf67
                     sim_list.append(sim)
                     self.zero_grad()
                     if self.cuda:
