# Copyright (c) Facebook, Inc. and its affiliates.
#
# This source code is licensed under the MIT license found in the
# LICENSE file in the root directory of this source tree.

import math

import torch

from fairseq import search
from fairseq.models import FairseqIncrementalDecoder


class SequenceGenerator(object):
    def __init__(
        self,
        tgt_dict,
        beam_size=1,
        max_len_a=0,
        max_len_b=200,
        min_len=1,
        normalize_scores=True,
        len_penalty=1.,
        unk_penalty=0.,
        retain_dropout=False,
        sampling=False,
        sampling_topk=-1,
        sampling_topp=-1.0,
        temperature=1.,
        diverse_beam_groups=-1,
        diverse_beam_strength=0.5,
        match_source_len=False,
        no_repeat_ngram_size=0,
    ):
        """Generates translations of a given source sentence.

        Args:
            tgt_dict (~fairseq.data.Dictionary): target dictionary
            beam_size (int, optional): beam width (default: 1)
            max_len_a/b (int, optional): generate sequences of maximum length
                ax + b, where x is the source length
            min_len (int, optional): the minimum length of the generated output
                (not including end-of-sentence)
            normalize_scores (bool, optional): normalize scores by the length
                of the output (default: True)
            len_penalty (float, optional): length penalty, where <1.0 favors
                shorter, >1.0 favors longer sentences (default: 1.0)
            unk_penalty (float, optional): unknown word penalty, where <0
                produces more unks, >0 produces fewer (default: 0.0)
            retain_dropout (bool, optional): use dropout when generating
                (default: False)
            sampling (bool, optional): sample outputs instead of beam search
                (default: False)
            sampling_topk (int, optional): only sample among the top-k choices
                at each step (default: -1)
            sampling_topp (float, optional): only sample among the smallest set
                of words whose cumulative probability mass exceeds p
                at each step (default: -1.0)
            temperature (float, optional): temperature, where values
                >1.0 produce more uniform samples and values <1.0 produce
                sharper samples (default: 1.0)
            diverse_beam_groups/strength (float, optional): parameters for
                Diverse Beam Search sampling
            match_source_len (bool, optional): outputs should match the source
                length (default: False)
        """
        self.pad = tgt_dict.pad()
        self.unk = tgt_dict.unk()
        self.eos = tgt_dict.eos()
        self.vocab_size = len(tgt_dict)
        self.beam_size = beam_size
        # the max beam size is the dictionary size - 1, since we never select pad
        self.beam_size = min(beam_size, self.vocab_size - 1)
        self.max_len_a = max_len_a
        self.max_len_b = max_len_b
        self.min_len = min_len
        self.normalize_scores = normalize_scores
        self.len_penalty = len_penalty
        self.unk_penalty = unk_penalty
        self.retain_dropout = retain_dropout
        self.temperature = temperature
        self.match_source_len = match_source_len
        self.no_repeat_ngram_size = no_repeat_ngram_size

        assert sampling_topk < 0 or sampling, '--sampling-topk requires --sampling'
        assert sampling_topp < 0 or sampling, '--sampling-topp requires --sampling'
        assert temperature > 0, '--temperature must be greater than 0'

        if sampling:
            self.search = search.Sampling(tgt_dict, sampling_topk, sampling_topp)
        elif diverse_beam_groups > 0:
            self.search = search.DiverseBeamSearch(tgt_dict, diverse_beam_groups, diverse_beam_strength)
        elif match_source_len:
            self.search = search.LengthConstrainedBeamSearch(
                tgt_dict, min_len_a=1, min_len_b=0, max_len_a=1, max_len_b=0,
            )
        else:
            self.search = search.BeamSearch(tgt_dict)

    @torch.no_grad()
    def generate(
        self,
        models,
        sample,
        prefix_tokens=None,
        bos_token=None,
        **kwargs
    ):
        """Generate a batch of translations.

        Args:
            models (List[~fairseq.models.FairseqModel]): ensemble of models
            sample (dict): batch
            prefix_tokens (torch.LongTensor, optional): force decoder to begin
                with these tokens
        """
        model = EnsembleModel(models)
        if not self.retain_dropout:
            model.eval()

        # model.forward normally channels prev_output_tokens into the decoder
        # separately, but SequenceGenerator directly calls model.encoder
        encoder_input = {
            k: v for k, v in sample['net_input'].items()
            if k != 'prev_output_tokens'
        }

        src_tokens = encoder_input['src_tokens']
        if type(src_tokens) == list:
            src_lengths = encoder_input['src_lengths']
            # batch dimension goes first followed by source lengths
            bsz = len(src_tokens)
            src_len = len(src_tokens[0])
            beam_size = self.beam_size

            if self.match_source_len:
                max_len = src_lengths.max().item()
            else:
                max_len = min(
                    int(self.max_len_a * src_len + self.max_len_b),
                    # exclude the EOS marker
                    model.max_decoder_positions() - 1,
                )

            # compute the encoder output for each beam
            encoder_outs = model.forward_encoder(encoder_input)
            new_order = torch.arange(bsz).view(-1, 1).repeat(1, beam_size).view(-1)
            new_order = new_order.to(encoder_input['src_lengths'].device).long()
            encoder_outs = model.reorder_encoder_out(encoder_outs, new_order)

            scores = encoder_input['src_lengths'].new(bsz * beam_size, max_len + 1).float().fill_(0)
            scores_buf = scores.clone()
            tokens = encoder_input['src_lengths'].data.new(bsz * beam_size, max_len + 2).long().fill_(self.pad)

        else:
            src_lengths = (src_tokens.ne(self.eos) & src_tokens.ne(self.pad)).long().sum(dim=1)
            input_size = src_tokens.size()
            # batch dimension goes first followed by source lengths
            bsz = input_size[0]
            src_len = input_size[1]
            beam_size = self.beam_size

            if self.match_source_len:
                max_len = src_lengths.max().item()
            else:
                max_len = min(
                    int(self.max_len_a * src_len + self.max_len_b),
                    # exclude the EOS marker
                    model.max_decoder_positions() - 1,
                )

            # compute the encoder output for each beam
            encoder_outs = model.forward_encoder(encoder_input)
            new_order = torch.arange(bsz).view(-1, 1).repeat(1, beam_size).view(-1)
            new_order = new_order.to(src_tokens.device).long()
            encoder_outs = model.reorder_encoder_out(encoder_outs, new_order)

<<<<<<< HEAD
            # initialize buffers
            scores = src_tokens.new(bsz * beam_size, max_len + 1).float().fill_(0)
            scores_buf = scores.clone()
            tokens = src_tokens.data.new(bsz * beam_size, max_len + 2).long().fill_(self.pad)
=======
        # initialize buffers
        scores = src_tokens.new(bsz * beam_size, max_len + 1).float().fill_(0)
        scores_buf = scores.clone()
        tokens = src_tokens.new(bsz * beam_size, max_len + 2).long().fill_(self.pad)
>>>>>>> 20dfba73
        tokens_buf = tokens.clone()
        tokens[:, 0] = self.eos if bos_token is None else bos_token
        attn, attn_buf = None, None
        nonpad_idxs = None

        # The blacklist indicates candidates that should be ignored.
        # For example, suppose we're sampling and have already finalized 2/5
        # samples. Then the blacklist would mark 2 positions as being ignored,
        # so that we only finalize the remaining 3 samples.
        blacklist = src_tokens.new_zeros(bsz, beam_size).eq(-1)  # forward and backward-compatible False mask

        # list of completed sentences
        finalized = [[] for i in range(bsz)]
        finished = [False for i in range(bsz)]
        num_remaining_sent = bsz

        # number of candidate hypos per step
        cand_size = 2 * beam_size  # 2 x beam size in case half are EOS

        # offset arrays for converting between different indexing schemes
        bbsz_offsets = (torch.arange(0, bsz) * beam_size).unsqueeze(1).type_as(tokens)
        cand_offsets = torch.arange(0, cand_size).type_as(tokens)

        # helper function for allocating buffers on the fly
        buffers = {}

        def buffer(name, type_of=tokens):  # noqa
            if name not in buffers:
                buffers[name] = type_of.new()
            return buffers[name]

        def is_finished(sent, step, unfin_idx):
            """
            Check whether we've finished generation for a given sentence, by
            comparing the worst score among finalized hypotheses to the best
            possible score among unfinalized hypotheses.
            """
            assert len(finalized[sent]) <= beam_size
            if len(finalized[sent]) == beam_size:
                return True
            return False

        def finalize_hypos(step, bbsz_idx, eos_scores):
            """
            Finalize the given hypotheses at this step, while keeping the total
            number of finalized hypotheses per sentence <= beam_size.

            Note: the input must be in the desired finalization order, so that
            hypotheses that appear earlier in the input are preferred to those
            that appear later.

            Args:
                step: current time step
                bbsz_idx: A vector of indices in the range [0, bsz*beam_size),
                    indicating which hypotheses to finalize
                eos_scores: A vector of the same size as bbsz_idx containing
                    scores for each hypothesis
            """
            assert bbsz_idx.numel() == eos_scores.numel()

            # clone relevant token and attention tensors
            tokens_clone = tokens.index_select(0, bbsz_idx)
            tokens_clone = tokens_clone[:, 1:step + 2]  # skip the first index, which is EOS
            assert not tokens_clone.eq(self.eos).any()
            tokens_clone[:, step] = self.eos
            attn_clone = attn.index_select(0, bbsz_idx)[:, :, 1:step+2] if attn is not None else None

            # compute scores per token position
            pos_scores = scores.index_select(0, bbsz_idx)[:, :step+1]
            pos_scores[:, step] = eos_scores
            # convert from cumulative to per-position scores
            pos_scores[:, 1:] = pos_scores[:, 1:] - pos_scores[:, :-1]

            # normalize sentence-level scores
            if self.normalize_scores:
                eos_scores /= (step + 1) ** self.len_penalty

            cum_unfin = []
            prev = 0
            for f in finished:
                if f:
                    prev += 1
                else:
                    cum_unfin.append(prev)

            sents_seen = set()
            for i, (idx, score) in enumerate(zip(bbsz_idx.tolist(), eos_scores.tolist())):
                unfin_idx = idx // beam_size
                sent = unfin_idx + cum_unfin[unfin_idx]

                sents_seen.add((sent, unfin_idx))

                if self.match_source_len and step > src_lengths[unfin_idx]:
                    score = -math.inf

                def get_hypo():

                    if attn_clone is not None:
                        # remove padding tokens from attn scores
                        hypo_attn = attn_clone[i][nonpad_idxs[sent]]
                        _, alignment = hypo_attn.max(dim=0)
                    else:
                        hypo_attn = None
                        alignment = None

                    return {
                        'tokens': tokens_clone[i],
                        'score': score,
                        'attention': hypo_attn,  # src_len x tgt_len
                        'alignment': alignment,
                        'positional_scores': pos_scores[i],
                    }

                if len(finalized[sent]) < beam_size:
                    finalized[sent].append(get_hypo())

            newly_finished = []
            for sent, unfin_idx in sents_seen:
                # check termination conditions for this sentence
                if not finished[sent] and is_finished(sent, step, unfin_idx):
                    finished[sent] = True
                    newly_finished.append(unfin_idx)
            return newly_finished

        reorder_state = None
        batch_idxs = None
        for step in range(max_len + 1):  # one extra step for EOS marker
            # reorder decoder internal states based on the prev choice of beams
            if reorder_state is not None:
                if batch_idxs is not None:
                    # update beam indices to take into account removed sentences
                    corr = batch_idxs - torch.arange(batch_idxs.numel()).type_as(batch_idxs)
                    reorder_state.view(-1, beam_size).add_(corr.unsqueeze(-1) * beam_size)
                model.reorder_incremental_state(reorder_state)
                encoder_outs = model.reorder_encoder_out(encoder_outs, reorder_state)

            lprobs, avg_attn_scores = model.forward_decoder(
                tokens[:, :step + 1], encoder_outs, temperature=self.temperature,
            )

            lprobs[:, self.pad] = -math.inf  # never select pad
            lprobs[:, self.unk] -= self.unk_penalty  # apply unk penalty

            # handle min and max length constraints
            if step >= max_len:
                lprobs[:, :self.eos] = -math.inf
                lprobs[:, self.eos + 1:] = -math.inf
            elif step < self.min_len:
                lprobs[:, self.eos] = -math.inf

            # handle prefix tokens (possibly with different lengths)
            if prefix_tokens is not None and step < prefix_tokens.size(1):
                prefix_toks = prefix_tokens[:, step].unsqueeze(-1).repeat(1, beam_size).view(-1)
                prefix_lprobs = lprobs.gather(-1, prefix_toks.unsqueeze(-1))
                prefix_mask = prefix_toks.ne(self.pad)
                lprobs[prefix_mask] = -math.inf
                lprobs[prefix_mask] = lprobs[prefix_mask].scatter_(
                    -1, prefix_toks[prefix_mask].unsqueeze(-1), prefix_lprobs
                )
                # if prefix includes eos, then we should make sure tokens and
                # scores are the same across all beams
                eos_mask = prefix_toks.eq(self.eos)
                if eos_mask.any():
                    # validate that the first beam matches the prefix
                    first_beam = tokens[eos_mask].view(-1, beam_size, tokens.size(-1))[:, 0, 1:step + 1]
                    eos_mask_batch_dim = eos_mask.view(-1, beam_size)[:, 0]
                    target_prefix = prefix_tokens[eos_mask_batch_dim][:, :step]
                    assert (first_beam == target_prefix).all()

                    def replicate_first_beam(tensor, mask):
                        tensor = tensor.view(-1, beam_size, tensor.size(-1))
                        tensor[mask] = tensor[mask][:, :1, :]
                        return tensor.view(-1, tensor.size(-1))

                    # copy tokens, scores and lprobs from the first beam to all beams
                    tokens = replicate_first_beam(tokens, eos_mask_batch_dim)
                    scores = replicate_first_beam(scores, eos_mask_batch_dim)
                    lprobs = replicate_first_beam(lprobs, eos_mask_batch_dim)

            if self.no_repeat_ngram_size > 0:
                # for each beam and batch sentence, generate a list of previous ngrams
                gen_ngrams = [{} for bbsz_idx in range(bsz * beam_size)]
                for bbsz_idx in range(bsz * beam_size):
                    gen_tokens = tokens[bbsz_idx].tolist()
                    for ngram in zip(*[gen_tokens[i:] for i in range(self.no_repeat_ngram_size)]):
                        gen_ngrams[bbsz_idx][tuple(ngram[:-1])] = \
                                gen_ngrams[bbsz_idx].get(tuple(ngram[:-1]), []) + [ngram[-1]]

            # Record attention scores
            if avg_attn_scores is not None:
                if attn is None:
                    attn = scores.new(bsz * beam_size, src_tokens.size(1), max_len + 2)
                    attn_buf = attn.clone()
                    nonpad_idxs = src_tokens.ne(self.pad)
                attn[:, :, step + 1].copy_(avg_attn_scores)

            scores = scores.type_as(lprobs)
            scores_buf = scores_buf.type_as(lprobs)
            eos_bbsz_idx = buffer('eos_bbsz_idx')
            eos_scores = buffer('eos_scores', type_of=scores)

            self.search.set_src_lengths(src_lengths)

            if self.no_repeat_ngram_size > 0:
                def calculate_banned_tokens(bbsz_idx):
                    # before decoding the next token, prevent decoding of ngrams that have already appeared
                    ngram_index = tuple(tokens[bbsz_idx, step + 2 - self.no_repeat_ngram_size:step + 1].tolist())
                    return gen_ngrams[bbsz_idx].get(ngram_index, [])

                if step + 2 - self.no_repeat_ngram_size >= 0:
                    # no banned tokens if we haven't generated no_repeat_ngram_size tokens yet
                    banned_tokens = [calculate_banned_tokens(bbsz_idx) for bbsz_idx in range(bsz * beam_size)]
                else:
                    banned_tokens = [[] for bbsz_idx in range(bsz * beam_size)]

                for bbsz_idx in range(bsz * beam_size):
                    lprobs[bbsz_idx, banned_tokens[bbsz_idx]] = -math.inf

            cand_scores, cand_indices, cand_beams = self.search.step(
                step,
                lprobs.view(bsz, -1, self.vocab_size),
                scores.view(bsz, beam_size, -1)[:, :, :step],
            )

            # cand_bbsz_idx contains beam indices for the top candidate
            # hypotheses, with a range of values: [0, bsz*beam_size),
            # and dimensions: [bsz, cand_size]
            cand_bbsz_idx = cand_beams.add(bbsz_offsets)

            # finalize hypotheses that end in eos (except for blacklisted ones)
            eos_mask = cand_indices.eq(self.eos)
            eos_mask[:, :beam_size][blacklist] = 0

            # only consider eos when it's among the top beam_size indices
            torch.masked_select(
                cand_bbsz_idx[:, :beam_size],
                mask=eos_mask[:, :beam_size],
                out=eos_bbsz_idx,
            )

            finalized_sents = set()
            if eos_bbsz_idx.numel() > 0:
                torch.masked_select(
                    cand_scores[:, :beam_size],
                    mask=eos_mask[:, :beam_size],
                    out=eos_scores,
                )
                finalized_sents = finalize_hypos(step, eos_bbsz_idx, eos_scores)
                num_remaining_sent -= len(finalized_sents)

            assert num_remaining_sent >= 0
            if num_remaining_sent == 0:
                break
            assert step < max_len

            if len(finalized_sents) > 0:
                new_bsz = bsz - len(finalized_sents)

                # construct batch_idxs which holds indices of batches to keep for the next pass
                batch_mask = cand_indices.new_ones(bsz)
                batch_mask[cand_indices.new(finalized_sents)] = 0
                batch_idxs = batch_mask.nonzero().squeeze(-1)

                eos_mask = eos_mask[batch_idxs]
                cand_beams = cand_beams[batch_idxs]
                bbsz_offsets.resize_(new_bsz, 1)
                cand_bbsz_idx = cand_beams.add(bbsz_offsets)
                cand_scores = cand_scores[batch_idxs]
                cand_indices = cand_indices[batch_idxs]
                if prefix_tokens is not None:
                    prefix_tokens = prefix_tokens[batch_idxs]
                src_lengths = src_lengths[batch_idxs]
                blacklist = blacklist[batch_idxs]

                scores = scores.view(bsz, -1)[batch_idxs].view(new_bsz * beam_size, -1)
                scores_buf.resize_as_(scores)
                tokens = tokens.view(bsz, -1)[batch_idxs].view(new_bsz * beam_size, -1)
                tokens_buf.resize_as_(tokens)
                if attn is not None:
                    attn = attn.view(bsz, -1)[batch_idxs].view(new_bsz * beam_size, attn.size(1), -1)
                    attn_buf.resize_as_(attn)
                bsz = new_bsz
            else:
                batch_idxs = None

            # Set active_mask so that values > cand_size indicate eos or
            # blacklisted hypos and values < cand_size indicate candidate
            # active hypos. After this, the min values per row are the top
            # candidate active hypos.
            active_mask = buffer('active_mask')
            eos_mask[:, :beam_size] |= blacklist
            torch.add(
                eos_mask.type_as(cand_offsets) * cand_size,
                cand_offsets[:eos_mask.size(1)],
                out=active_mask,
            )

            # get the top beam_size active hypotheses, which are just the hypos
            # with the smallest values in active_mask
            active_hypos, new_blacklist = buffer('active_hypos'), buffer('new_blacklist')
            torch.topk(
                active_mask, k=beam_size, dim=1, largest=False,
                out=(new_blacklist, active_hypos)
            )

            # update blacklist to ignore any finalized hypos
            blacklist = new_blacklist.ge(cand_size)[:, :beam_size]
            assert (~blacklist).any(dim=1).all()

            active_bbsz_idx = buffer('active_bbsz_idx')
            torch.gather(
                cand_bbsz_idx, dim=1, index=active_hypos,
                out=active_bbsz_idx,
            )
            active_scores = torch.gather(
                cand_scores, dim=1, index=active_hypos,
                out=scores[:, step].view(bsz, beam_size),
            )

            active_bbsz_idx = active_bbsz_idx.view(-1)
            active_scores = active_scores.view(-1)

            # copy tokens and scores for active hypotheses
            torch.index_select(
                tokens[:, :step + 1], dim=0, index=active_bbsz_idx,
                out=tokens_buf[:, :step + 1],
            )
            torch.gather(
                cand_indices, dim=1, index=active_hypos,
                out=tokens_buf.view(bsz, beam_size, -1)[:, :, step + 1],
            )
            if step > 0:
                torch.index_select(
                    scores[:, :step], dim=0, index=active_bbsz_idx,
                    out=scores_buf[:, :step],
                )
            torch.gather(
                cand_scores, dim=1, index=active_hypos,
                out=scores_buf.view(bsz, beam_size, -1)[:, :, step],
            )

            # copy attention for active hypotheses
            if attn is not None:
                torch.index_select(
                    attn[:, :, :step + 2], dim=0, index=active_bbsz_idx,
                    out=attn_buf[:, :, :step + 2],
                )

            # swap buffers
            tokens, tokens_buf = tokens_buf, tokens
            scores, scores_buf = scores_buf, scores
            if attn is not None:
                attn, attn_buf = attn_buf, attn

            # reorder incremental state in decoder
            reorder_state = active_bbsz_idx

        # sort by score descending
        for sent in range(len(finalized)):
            finalized[sent] = sorted(finalized[sent], key=lambda r: r['score'], reverse=True)

        return finalized


class EnsembleModel(torch.nn.Module):
    """A wrapper around an ensemble of models."""

    def __init__(self, models):
        super().__init__()
        self.models = torch.nn.ModuleList(models)
        self.incremental_states = None
        if all(isinstance(m.decoder, FairseqIncrementalDecoder) for m in models):
            self.incremental_states = {m: {} for m in models}

    def has_encoder(self):
        return hasattr(self.models[0], 'encoder')

    def max_decoder_positions(self):
        return min(m.max_decoder_positions() for m in self.models)

    @torch.no_grad()
    def forward_encoder(self, encoder_input):
        if not self.has_encoder():
            return None
        return [model.encoder(**encoder_input) for model in self.models]

    @torch.no_grad()
    def forward_decoder(self, tokens, encoder_outs, temperature=1.):
        if len(self.models) == 1:
            return self._decode_one(
                tokens,
                self.models[0],
                encoder_outs[0] if self.has_encoder() else None,
                self.incremental_states,
                log_probs=True,
                temperature=temperature,
            )

        log_probs = []
        avg_attn = None
        for model, encoder_out in zip(self.models, encoder_outs):
            probs, attn = self._decode_one(
                tokens,
                model,
                encoder_out,
                self.incremental_states,
                log_probs=True,
                temperature=temperature,
            )
            log_probs.append(probs)
            if attn is not None:
                if avg_attn is None:
                    avg_attn = attn
                else:
                    avg_attn.add_(attn)
        avg_probs = torch.logsumexp(torch.stack(log_probs, dim=0), dim=0) - math.log(len(self.models))
        if avg_attn is not None:
            avg_attn.div_(len(self.models))
        return avg_probs, avg_attn

    def _decode_one(
        self, tokens, model, encoder_out, incremental_states, log_probs,
        temperature=1.,
    ):
        if self.incremental_states is not None:
            decoder_out = list(model.decoder(tokens, encoder_out, incremental_state=self.incremental_states[model]))
        else:
            decoder_out = list(model.decoder(tokens, encoder_out))
        decoder_out[0] = decoder_out[0][:, -1:, :]
        if temperature != 1.:
            decoder_out[0].div_(temperature)
        attn = decoder_out[1]
        if type(attn) is dict:
            attn = attn.get('attn', None)
        if attn is not None:
            attn = attn[:, -1, :]
        probs = model.get_normalized_probs(decoder_out, log_probs=log_probs)
        probs = probs[:, -1, :]
        return probs, attn

    def reorder_encoder_out(self, encoder_outs, new_order):
        if not self.has_encoder():
            return
        return [
            model.encoder.reorder_encoder_out(encoder_out, new_order)
            for model, encoder_out in zip(self.models, encoder_outs)
        ]

    def reorder_incremental_state(self, new_order):
        if self.incremental_states is None:
            return
        for model in self.models:
            model.decoder.reorder_incremental_state(self.incremental_states[model], new_order)<|MERGE_RESOLUTION|>--- conflicted
+++ resolved
@@ -175,17 +175,10 @@
             new_order = new_order.to(src_tokens.device).long()
             encoder_outs = model.reorder_encoder_out(encoder_outs, new_order)
 
-<<<<<<< HEAD
             # initialize buffers
             scores = src_tokens.new(bsz * beam_size, max_len + 1).float().fill_(0)
             scores_buf = scores.clone()
             tokens = src_tokens.data.new(bsz * beam_size, max_len + 2).long().fill_(self.pad)
-=======
-        # initialize buffers
-        scores = src_tokens.new(bsz * beam_size, max_len + 1).float().fill_(0)
-        scores_buf = scores.clone()
-        tokens = src_tokens.new(bsz * beam_size, max_len + 2).long().fill_(self.pad)
->>>>>>> 20dfba73
         tokens_buf = tokens.clone()
         tokens[:, 0] = self.eos if bos_token is None else bos_token
         attn, attn_buf = None, None
